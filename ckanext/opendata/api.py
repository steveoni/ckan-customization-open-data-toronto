--- conflicted
+++ resolved
@@ -93,18 +93,9 @@
     if rid is not None:
         return [r for r in tk.get_action("datastore_search")(
             context,
-<<<<<<< HEAD
             {"resource_id": rid, "q": {"package": pid},
                 "sort": "recorded_at desc"},
         )["records"] if r["package"] == pid]
-=======
-            {
-                "resource_id": rid,
-                "q": {"package": pid},
-                "sort": "recorded_at desc"
-            },
-        )["records"]
->>>>>>> 4834a58d
 
 
 @tk.side_effect_free
