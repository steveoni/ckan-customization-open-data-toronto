from datetime import datetime
import ckan.plugins.toolkit as tk
import json
import csv
import re
import codecs


def string_to_hex(s):
    return codecs.encode(s.encode("utf-8"), "hex")


def hex_to_string(s):
    return codecs.decode(s, "hex").decode("utf-8")


def is_geospatial(resource_id):
    info = tk.get_action("datastore_info")(None, {"id": resource_id})

    return "geometry" in info["schema"]


def to_list(input):
    if not isinstance(input, list):
        return [input]
    else:
        # If the item is already a list from wordpress, it
        # may have "vocab_" as an unnecessary prefix to certain
        # values, specifically when running extendedapi's /search_facets
<<<<<<< HEAD
        return [item.replace("vocab_", "") if item.startswith("vocab_") else item for item in input]
=======
        return [
            item.replace("vocab_", "") if item.startswith("vocab_") else item
            for item in input
        ]
>>>>>>> 4834a58d


def validate_length(key, data, errors, context):
    max_length = 350
    if data[key] and len(data[key]) > max_length:
        raise tk.ValidationError(
            {"constraints": ["Input exceed {0} character limit".format(max_length)]}
        )

    return data[key]


def unstringify(input):
    # inputs "items" dict of a search_facet ...
    # ... (it will hold arrays that solr turned into a string) ...
    # outputs a dict for use in /search_facet

    names = []
    terms = []
    output = []

    assert isinstance(input, list), "Input to unstringify is not a list, its {}".format(
        type(input)
    )

    # for each dict in the input...
    for item in input:
        assert isinstance(
            item, dict
        ), "Input list to unstringify does not contain dicts"
        assert "name" in item.keys(), "Input list's dict doesnt have a name attribute"
        assert "count" in item.keys(), "Input list's dict doesnt have a count attribute"

        # take the item out of its list, and put them in one big array

        if isinstance(item["name"], str):
            these_names = (
                item["name"]
                .replace("{", "")
                .replace("}", "")
                .replace('"', "")
                .split(",")
            )
            names += these_names
            terms.append({"names": these_names, "count": item["count"]})

    # get the distinct terms and make an output dict structure for them
    for name in set(names):
        item = {"count": 0, "display_name": name, "name": name}
        # update the count attribute in the appropriate dict in the output dict
        for value in terms:
            if name in value["names"]:
                item["count"] += value["count"]

        output.append(item)

    return output


# Useful scheming validator functions
# ===
def choices_to_string(value):
    if isinstance(value, list):
        return ", ".join(value)
    elif isinstance(value, dict):
        return json.dumps(value)
    elif isinstance(value, str):
        return (
            value.replace("\\", "")
            .replace("[", "")
            .replace("]", "")
            .replace('"', "")
            .replace("{", "")
            .replace("}", "")
        )


def string_to_choices(value):
    if isinstance(value, str):
        return value.split(",")
    else:
        return value


def default_to_none(value):
    if value:
        return value


def default_to_false(value):
    if isinstance(value, str):
        return value.lower() == "true"

    return bool(value)


def default_to_today(value):
    # if we receive a valid datetime IS format string, parse it into 
    # an ISO format datetime object
    # if we receive a datetime, return it as is
    # if we return something else, return today as a datetime object

    if isinstance(value, str):
        return str_to_datetime(value)

    elif isinstance(value, datetime):
        return value
    else:
        return datetime.today()


def datastore_to_csv(resource_id, data, filepath):
    # In ckan <2.9.3, the lazyjson object only works as a normal dict
    # when you take its 0th index

    with open(
        "/usr/lib/ckan/default/src/ckanext-opendatatoronto/ckanext/opendata/"
        + resource_id
        + ".csv",
        "w",
    ) as file:
        writer = csv.writer(file)
        headers = data[0].keys()
        writer.writerow(headers)
        for row in data:
            assert row.keys() == headers
            writer.writerow(row.values())
    file.close()


def lazyjson_to_dict(lazyjson):
    output = []
    for item in lazyjson:
        output.append(item)
    return output


def str_to_datetime(input):
    # loops through the list of formats and tries to return an input
    # string into a datetime of one of those formats
    assert isinstance(
        input, str
    ), "str_to_datetime() input should be string - it received {}".format(
        type(input)
    )
    for format in [
        "%Y-%m-%dT%H:%M:%S.%f",
        "%Y-%m-%d %H:%M:%S.%f",
        "%Y-%m-%dT%H:%M:%S",
        "%Y-%m-%d %H:%M:%S",
        "%Y-%m-%d",
    ]:
        try:
            output = datetime.strptime(input, format)
            return output
        except ValueError:
            pass
    print(
        "No valid datetime format in utils.str_to_datetime() for input string {}".format(
            input
        )
    )


def list_to_words(input):
    if isinstance(input, str):
        return input.split(" ")
    elif isinstance(input, list):
        output = []
        for item in input:
            for word in item.split(" "):
                output.append(word)
        return output


def get_catalog():
    """gets catalog datastore resource as json object"""

    try:
        package = tk.get_action("package_show")(data_dict={"id": "od-etl-configs"})
        resource_id = package["resources"][0]["id"]
        output = tk.get_action("datastore_search")(
            data_dict={"resource_id": resource_id, "limit": 32000}
        )
        output["url"] = package["resources"][0]["url"]
    except Exception as e:
        print("Couldnt access catalog page:\n" + str(e))
        output = {
            "records": [
                {
                    "message": "Log in as an admin to see catalog ETL details"
                }
            ]
        }

    return output


def to_boolean(input):
    """Input string representation of boolean, output boolean"""
    if isinstance(input, bool):
        return input
    if isinstance(input, int):
        return bool(input)
    if input.lower() == "true":
        return True
    elif input.lower() == "false":
        return False
    else:
        return input


def clean_civic_issues(input):
    """Translate input string to civic issue or return error"""
    output = []
    package = tk.get_action("package_show")(None, {"id": "metadata-catalog"})

    # get civic issues
    for resource in package["resources"]:
        if resource["name"].lower() == "civic issues":
            response = tk.get_action("datastore_search")(None, {"id": resource["id"]})
            correct_civic_issues = [row["label"] for row in response["records"]]
            break

    # standardize strings and compare. If match, return correct civic issue
    for this_input in input:
        for issue in correct_civic_issues:
            working_input = re.sub(r"[^a-zA-Z0-9]", "", this_input).lower()
            working_issue = re.sub(r"[^a-zA-Z0-9]", "", issue).lower()
            if working_issue == working_input:
                output.append(issue)

    if len(output) == 0 and len(input) > 0:
        raise tk.ValidationError(
            {
                "constraints": [
                    "Input {} didnt match any civic issues".format(str(input))
                ]
            }
        )

    return output


def clean_topics(input):
    """Translate input string to topic or return error"""
    output = []
    package = tk.get_action("package_show")(None, {"id": "metadata-catalog"})

    # get topics
    for resource in package["resources"]:
        if resource["name"].lower() == "topics":
            response = tk.get_action("datastore_search")(None, {"id": resource["id"]})
            correct_topics = [row["label"] for row in response["records"]]
            break

    # standardize strings and compare. If match, return correct civic issue
    for this_input in input:
        for issue in correct_topics:
            working_input = re.sub(r"[^a-zA-Z0-9]", "", this_input).lower()
            working_issue = re.sub(r"[^a-zA-Z0-9]", "", issue).lower()
            if working_issue == working_input:
                output.append(issue)

    if len(output) == 0 and len(input) > 0:
        raise tk.ValidationError(
            {"constraints": ["Input {} didnt match any topics".format(str(input))]}
        )

    return output


def parse_dqs_codes(input):
    '''takes a tilde (~) separated string containing dqs codes
    and parses it into meaningful descriptions in an array'''

    output = {}
    # init translation dict
    code_dict = {
        "colnames_unclear": "Column names are not composed of clear english words", 
        "constant_cols": "The following column(s) contain constant values:",
        "metadata_missing": "The following metadata field(s) are empty:", 
        "owner_is_opendata": "This dataset's owner is marked as opendata@toronto.ca, when there may be a better contact email", 
        "bad_info_url": "The url where users can get more information about this data is broken", 
        "all_data_def_missing": "There are no column definitions in this dataset", 
        "missing_def_cols": "The following column definitions are empty:", 
        #"periods_behind": "The dataset is not being refreshed at its designated refresh rate.", 
        "stale": "This dataset has not been updated in over 2 years", 
        "significant_missing_data": "A significant amount of data is null in this dataset", 
        "no_pipeline_found": "This dataset is updated by hand", 
        "no_tags": "This dataset hasn't been associated with any additional, searchable keywords", 
        "invalid_geospatial": "Geography in this dataset is invalid",
        "filestore_resource": "This data is saved in a file instead of in the Open Data database"
    }

    # we add special logic for periods_behind
    # map refresh_rate values to time period values
    rr_dict = {
        "daily": "day(s)",
        "weekly": "week(s)",
        "bi-weekly": "week(s)",
        "monthly": "month(s)",
        "quarterly": "quarter(s)",
        "semi-annually": "half-year(s)",
        "annually": "year(s)"
    }

    if "periods_behind" in input and "refresh_rate" in input:
        # get the number of periods behind
        periods_behind = int(float(re.search(
            r"periods_behind:([0-9\.]*)", input).group(1)))

        rr = re.search(r"refresh_rate:(.*?)[\~]", input).group(1)

        # create the descriptive text for the periods behind
        if periods_behind < 1:
            s = "This dataset is almost 1 {} behind its refresh rate".format(
                rr_dict[rr]
            )

        else:
            s = "This dataset is over {} {} behind its refresh rate".format(
                periods_behind, rr_dict[rr]
            )
        
        output[s] = []


    codes = input.split("~")

    for code in codes:
        main_code = code.split(":")[0]
        for lookup in code_dict.keys():
            # if an input code matches the dict, add it to output
            if code.startswith(lookup):
                if code_dict[main_code] not in output.keys():
                    output[code_dict[main_code]] = []
                # if code containts ':', it has more details
                # we want to add those details to the output too
                if ":" in code:
                    subcodes = code.split(":")[-1].split(",")
                    for subcode in subcodes:
                        output[code_dict[main_code]].append(subcode)

    # remove duplicate explanation code details    
    for k,v in output.items():
            output[k] = set(v)

    return output


def get_dqs(input_package, input_resource):

    # initialize descriptions for output
    descriptions = {
        "usability": {"definition": "How easy is it to work with the data?", 
                      "metrics": [
                        "Do columns have meaningful, English names?",
                        "Do any columns have a single, constant value?"
                      ]},
        "metadata": {"definition": "Is the data well described?", 
                      "metrics": [
                        "Are there metadata missing from the dataset?",
                        "Is the dataset associated with a placeholder email, like opendata@toronto.ca?",
                        "Is the 'Learn More' URL a broken link?",
                        "Are data definitions missing?",
                      ]},
        "freshness": {"definition": "Is the dataset up-to-date?", 
                      "metrics": [
                        "Is the dataset not being refreshed on schedule (if it has a refresh rate)?",
                        "Has the data not been updated in over 2 years?"
                      ]},
        "completeness": {"definition": "Is there lots of missing data?", 
                      "metrics": [
                        "Are more than half of the values in this dataset null?"
                      ]},
        "accessibility": {"definition": "Is the data easy to access for different kinds of users?", 
                      "metrics": [
                        "Are there any tags/keywords on the dataset?",
                        "Is this dataset updated manually by the Open Data team?",
                        "Is the data stored as a file instead of a database table?",
                      ]},
    }

    # get DQS values from CKAN for this package    
    datastore_resources = tk.get_action("quality_show")(data_dict={"package_id": input_package["name"]})

    # if there's no DQS for this package, return empty list
    if len(datastore_resources) == 0:
         return [] 
	    
    datastore_resource = [r for r in datastore_resources if r["resource"] == input_resource["name"]]

    # if there's no DQS for this resource, return empty list
    if len(datastore_resource) == 0:
         return [] 
    
    # parse DQS values
    max_date = max(datetime.strptime(x["recorded_at"], "%Y-%m-%dT%H:%M:%S") for x in datastore_resource)
    records = [r for r in datastore_resource if r["recorded_at"] == max_date.strftime("%Y-%m-%dT%H:%M:%S")]
    
    # init output with overall scores
    output = {
        "dimensions": {},
        "overall": {
            "last refreshed": max_date.strftime("%Y-%m-%dT%H:%M:%S")[:10],
            "overall score": str(int(float(records[0]["score"])*100))+"%",
            "grade": records[0]["grade"],
        }
    }

    # populate output with dimension-specific scores
    # filestore resources only get 3 dimensions, datastore get all 5

    store_type = "datastore" if any([r for r in datastore_resource if r["store_type"]=="datastore"]) else "filestore"
    dimensions = ["freshness", "metadata", "accessibility"]
    if store_type == "datastore":
        dimensions += ["completeness","usability"]


    for dimension in dimensions:
        mean_score = sum(r[dimension] for r in records) / len(records)
        codes = "~".join([r[dimension+"_code"] for r in records])
        output["dimensions"][dimension] = {
            "score": str(int(100*mean_score))+"%",
            "codes": parse_dqs_codes(codes),
            "description": descriptions[dimension]["definition"],
            "metrics": descriptions[dimension]["metrics"],
        }
    
    return output<|MERGE_RESOLUTION|>--- conflicted
+++ resolved
@@ -27,14 +27,7 @@
         # If the item is already a list from wordpress, it
         # may have "vocab_" as an unnecessary prefix to certain
         # values, specifically when running extendedapi's /search_facets
-<<<<<<< HEAD
         return [item.replace("vocab_", "") if item.startswith("vocab_") else item for item in input]
-=======
-        return [
-            item.replace("vocab_", "") if item.startswith("vocab_") else item
-            for item in input
-        ]
->>>>>>> 4834a58d
 
 
 def validate_length(key, data, errors, context):
@@ -233,80 +226,6 @@
     return output
 
 
-def to_boolean(input):
-    """Input string representation of boolean, output boolean"""
-    if isinstance(input, bool):
-        return input
-    if isinstance(input, int):
-        return bool(input)
-    if input.lower() == "true":
-        return True
-    elif input.lower() == "false":
-        return False
-    else:
-        return input
-
-
-def clean_civic_issues(input):
-    """Translate input string to civic issue or return error"""
-    output = []
-    package = tk.get_action("package_show")(None, {"id": "metadata-catalog"})
-
-    # get civic issues
-    for resource in package["resources"]:
-        if resource["name"].lower() == "civic issues":
-            response = tk.get_action("datastore_search")(None, {"id": resource["id"]})
-            correct_civic_issues = [row["label"] for row in response["records"]]
-            break
-
-    # standardize strings and compare. If match, return correct civic issue
-    for this_input in input:
-        for issue in correct_civic_issues:
-            working_input = re.sub(r"[^a-zA-Z0-9]", "", this_input).lower()
-            working_issue = re.sub(r"[^a-zA-Z0-9]", "", issue).lower()
-            if working_issue == working_input:
-                output.append(issue)
-
-    if len(output) == 0 and len(input) > 0:
-        raise tk.ValidationError(
-            {
-                "constraints": [
-                    "Input {} didnt match any civic issues".format(str(input))
-                ]
-            }
-        )
-
-    return output
-
-
-def clean_topics(input):
-    """Translate input string to topic or return error"""
-    output = []
-    package = tk.get_action("package_show")(None, {"id": "metadata-catalog"})
-
-    # get topics
-    for resource in package["resources"]:
-        if resource["name"].lower() == "topics":
-            response = tk.get_action("datastore_search")(None, {"id": resource["id"]})
-            correct_topics = [row["label"] for row in response["records"]]
-            break
-
-    # standardize strings and compare. If match, return correct civic issue
-    for this_input in input:
-        for issue in correct_topics:
-            working_input = re.sub(r"[^a-zA-Z0-9]", "", this_input).lower()
-            working_issue = re.sub(r"[^a-zA-Z0-9]", "", issue).lower()
-            if working_issue == working_input:
-                output.append(issue)
-
-    if len(output) == 0 and len(input) > 0:
-        raise tk.ValidationError(
-            {"constraints": ["Input {} didnt match any topics".format(str(input))]}
-        )
-
-    return output
-
-
 def parse_dqs_codes(input):
     '''takes a tilde (~) separated string containing dqs codes
     and parses it into meaningful descriptions in an array'''
